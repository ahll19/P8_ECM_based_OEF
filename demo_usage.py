--- conflicted
+++ resolved
@@ -50,7 +50,6 @@
 
     # do check and output
     print(f"optimal operation cost is {ies.get_optimal_operation_cost():.2f}.")
-<<<<<<< HEAD
     # plot_optimal_excitations(ies)
     # plot_optimal_responses(ies)
     # plot_ies_excitations_and_responses(ies)
@@ -67,10 +66,4 @@
     result.save(f"results/runs/{save_name}.pkl")
     print(result.description)
 
-    print("done")
-=======
-    plot_optimal_excitations(ies)
-    plot_optimal_responses(ies)
-    plot_ies_excitations_and_responses(ies)
-    print('hej')
->>>>>>> 0915bcac
+    print("done")